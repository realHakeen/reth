--- conflicted
+++ resolved
@@ -6,14 +6,10 @@
     transaction::{DbTx, DbTxMut},
     Error as DbError,
 };
-<<<<<<< HEAD
-use reth_primitives::{Account, Address, BlockNumber, Bytecode, Receipt, StorageEntry, H256, U256};
-=======
 use reth_primitives::{
-    bloom::logs_bloom, proofs::calculate_receipt_root_ref, Account, Address, Bloom, Bytecode, Log,
-    Receipt, StorageEntry, TransitionId, H256, U256,
+    bloom::logs_bloom, proofs::calculate_receipt_root_ref, Account, Address, BlockNumber, Bloom,
+    Bytecode, Log, Receipt, StorageEntry, TransitionId, H256, U256,
 };
->>>>>>> 019ddd1e
 use std::collections::BTreeMap;
 
 /// Storage for an account.
@@ -98,22 +94,22 @@
     /// Get the transition ID for the change
     pub fn block_number(&self) -> BlockNumber {
         match self {
-            Change::AccountChanged { block_number, .. } |
-            Change::AccountCreated { block_number, .. } |
-            Change::StorageChanged { block_number, .. } |
-            Change::StorageWiped { block_number, .. } |
-            Change::AccountDestroyed { block_number, .. } => *block_number,
+            Change::AccountChanged { block_number, .. }
+            | Change::AccountCreated { block_number, .. }
+            | Change::StorageChanged { block_number, .. }
+            | Change::StorageWiped { block_number, .. }
+            | Change::AccountDestroyed { block_number, .. } => *block_number,
         }
     }
 
     /// Get the address of the account this change operates on.
     pub fn address(&self) -> Address {
         match self {
-            Change::AccountChanged { address, .. } |
-            Change::AccountCreated { address, .. } |
-            Change::StorageChanged { address, .. } |
-            Change::StorageWiped { address, .. } |
-            Change::AccountDestroyed { address, .. } => *address,
+            Change::AccountChanged { address, .. }
+            | Change::AccountCreated { address, .. }
+            | Change::StorageChanged { address, .. }
+            | Change::StorageWiped { address, .. }
+            | Change::AccountDestroyed { address, .. } => *address,
         }
     }
 }
@@ -252,8 +248,6 @@
         &self.receipts
     }
 
-<<<<<<< HEAD
-=======
     /// Returns an iterator over all logs in this [PostState].
     pub fn logs(&self) -> impl Iterator<Item = &Log> + '_ {
         self.receipts().iter().flat_map(|r| r.logs.iter())
@@ -274,11 +268,10 @@
         self.current_transition_id
     }
 
->>>>>>> 019ddd1e
     /// Extend this [PostState] with the changes in another [PostState].
     pub fn extend(&mut self, other: PostState) {
         if other.changes.is_empty() {
-            return
+            return;
         }
 
         self.changes.reserve(other.changes.len());
@@ -295,17 +288,10 @@
     /// The reverted changes are removed from this post-state, and their effects are reverted.
     ///
     /// The reverted changes are returned.
-<<<<<<< HEAD
     pub fn revert_to(&mut self, block_number: BlockNumber) -> Vec<Change> {
         let mut changes_to_revert = Vec::new();
         self.changes.retain(|change| {
             if change.block_number() > block_number as u64 {
-=======
-    pub fn revert_to(&mut self, transition_id: TransitionId) -> Vec<Change> {
-        let mut changes_to_revert = Vec::new();
-        self.changes.retain(|change| {
-            if change.transition_id() >= transition_id {
->>>>>>> 019ddd1e
                 changes_to_revert.push(change.clone());
                 false
             } else {
@@ -331,11 +317,7 @@
     /// 1. This post-state has the changes reverted
     /// 2. The returned post-state does *not* have the changes reverted, but only contains the
     /// descriptions of the changes that were reverted in the first post-state.
-<<<<<<< HEAD
     pub fn split_at(&mut self, block_number: BlockNumber) -> Self {
-=======
-    pub fn split_at(&mut self, transition_id: TransitionId) -> Self {
->>>>>>> 019ddd1e
         // Clone ourselves
         let mut non_reverted_state = self.clone();
 
@@ -413,8 +395,8 @@
     /// Add a new change, and apply its transformations to the current state
     pub fn add_and_apply(&mut self, change: Change) {
         match &change {
-            Change::AccountCreated { address, account, .. } |
-            Change::AccountChanged { address, new: account, .. } => {
+            Change::AccountCreated { address, account, .. }
+            | Change::AccountChanged { address, new: account, .. } => {
                 self.accounts.insert(*address, Some(*account));
             }
             Change::AccountDestroyed { address, .. } => {
@@ -473,9 +455,9 @@
             changesets.into_iter().partition(|changeset| {
                 matches!(
                     changeset,
-                    Change::AccountChanged { .. } |
-                        Change::AccountCreated { .. } |
-                        Change::AccountDestroyed { .. }
+                    Change::AccountChanged { .. }
+                        | Change::AccountCreated { .. }
+                        | Change::AccountDestroyed { .. }
                 )
             });
 
@@ -484,8 +466,8 @@
         let mut account_changeset_cursor = tx.cursor_dup_write::<tables::AccountChangeSet>()?;
         for changeset in account_changes.into_iter() {
             match changeset {
-                Change::AccountDestroyed { block_number, address, old } |
-                Change::AccountChanged { block_number, address, old, .. } => {
+                Change::AccountDestroyed { block_number, address, old }
+                | Change::AccountChanged { block_number, address, old, .. } => {
                     let destroyed = matches!(changeset, Change::AccountDestroyed { .. });
                     tracing::trace!(target: "provider::post_state", block_number, ?address, ?old, destroyed, "Account changed");
                     account_changeset_cursor
@@ -600,7 +582,6 @@
 impl Default for PostState {
     fn default() -> Self {
         Self {
-            current_transition_id: 0,
             accounts: Default::default(),
             storage: Default::default(),
             changes: Vec::with_capacity(PREALLOC_CHANGES_SIZE),
