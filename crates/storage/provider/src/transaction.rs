--- conflicted
+++ resolved
@@ -14,42 +14,10 @@
     use reth_primitives::{ChainSpecBuilder, IntegerList, H160, MAINNET, U256};
     use std::sync::Arc;
 
-<<<<<<< HEAD
     /* TODO test PostState
         #[test]
         fn insert_block_and_hashes_get_take() {
             let db = create_test_rw_db();
-
-            // setup
-            let chain_spec = ChainSpecBuilder::default()
-                .chain(MAINNET.chain)
-                .genesis(MAINNET.genesis.clone())
-                .shanghai_activated()
-                .build();
-
-            let factory = ProviderFactory::new(db.as_ref(), Arc::new(chain_spec.clone()));
-            let mut provider = factory.provider_rw().unwrap();
-
-            let data = BlockChainTestData::default();
-            let genesis = data.genesis.clone();
-            let (block1, exec_res1) = data.blocks[0].clone();
-            let (block2, exec_res2) = data.blocks[1].clone();
-
-            let acc1_shard_key = ShardedKey::new(H160([0x60; 20]), u64::MAX);
-            let acc2_shard_key = ShardedKey::new(H160([0x61; 20]), u64::MAX);
-            let storage1_shard_key =
-                StorageShardedKey::new(H160([0x60; 20]), U256::from(5).into(), u64::MAX);
-
-            insert_canonical_block(provider.tx_ref(), data.genesis.clone(), None).unwrap();
-
-            assert_genesis_block(&provider, data.genesis);
-
-            provider.append_blocks_with_post_state(vec![block1.clone()], exec_res1.clone()).unwrap();
-
-=======
-    #[test]
-    fn insert_block_and_hashes_get_take() {
-        let db = create_test_rw_db();
 
         // setup
         let chain_spec = ChainSpecBuilder::default()
@@ -125,7 +93,72 @@
         // Check that transactions map onto blocks correctly.
         {
             let provider = factory.provider_rw().unwrap();
->>>>>>> 085a703d
+            assert_eq!(
+                provider.transaction_block(0).unwrap(),
+                Some(1),
+                "Transaction 0 should be in block 1"
+            );
+            assert_eq!(
+                provider.transaction_block(1).unwrap(),
+                Some(2),
+                "Transaction 1 should be in block 2"
+            );
+            assert_eq!(
+                provider.transaction_block(2).unwrap(),
+                None,
+                "Transaction 0 should not exist"
+            );
+        }
+
+        let provider = factory.provider_rw().unwrap();
+        // get second block
+        let get = provider.get_block_and_execution_range(&chain_spec, 2..=2).unwrap();
+        assert_eq!(get, vec![(block2.clone(), exec_res2.clone())]);
+
+        // get two blocks
+        let get = provider.get_block_and_execution_range(&chain_spec, 1..=2).unwrap();
+        assert_eq!(get[0].0, block1);
+        assert_eq!(get[1].0, block2);
+        assert_eq!(get[0].1, exec_res1);
+        assert_eq!(get[1].1, exec_res2);
+
+        // take two blocks
+        let get = provider.take_block_and_execution_range(&chain_spec, 1..=2).unwrap();
+        assert_eq!(get, vec![(block1, exec_res1), (block2, exec_res2)]);
+
+        // assert genesis state
+        assert_genesis_block(&provider, genesis);
+    }
+
+    #[test]
+    fn insert_get_take_multiblocks() {
+        let db = create_test_rw_db();
+
+        // setup
+
+        let chain_spec = Arc::new(
+            ChainSpecBuilder::default()
+                .chain(MAINNET.chain)
+                .genesis(MAINNET.genesis.clone())
+                .shanghai_activated()
+                .build();
+
+            let factory = ProviderFactory::new(db.as_ref(), Arc::new(chain_spec.clone()));
+            let mut provider = factory.provider_rw().unwrap();
+
+            let data = BlockChainTestData::default();
+            let genesis = data.genesis.clone();
+            let (block1, exec_res1) = data.blocks[0].clone();
+            let (block2, exec_res2) = data.blocks[1].clone();
+
+        provider.insert_block(data.genesis.clone(), None).unwrap();
+
+            insert_canonical_block(provider.tx_ref(), data.genesis.clone(), None).unwrap();
+
+            assert_genesis_block(&provider, data.genesis);
+
+            provider.append_blocks_with_post_state(vec![block1.clone()], exec_res1.clone()).unwrap();
+
             assert_eq!(
                 provider.table::<tables::AccountHistory>().unwrap(),
                 vec![
@@ -235,7 +268,6 @@
 
             insert_canonical_block(provider.tx_mut(), data.genesis.clone(), None).unwrap();
 
-<<<<<<< HEAD
             assert_genesis_block(&provider, data.genesis);
 
             provider.append_blocks_with_post_state(vec![block1.clone()], exec_res1.clone()).unwrap();
@@ -279,65 +311,4 @@
         }
 
     */
-=======
-        let chain_spec = Arc::new(
-            ChainSpecBuilder::default()
-                .chain(MAINNET.chain)
-                .genesis(MAINNET.genesis.clone())
-                .shanghai_activated()
-                .build(),
-        );
-
-        let factory = ProviderFactory::new(db.as_ref(), chain_spec.clone());
-        let mut provider = factory.provider_rw().unwrap();
-
-        let data = BlockChainTestData::default();
-        let genesis = data.genesis.clone();
-        let (block1, exec_res1) = data.blocks[0].clone();
-        let (block2, exec_res2) = data.blocks[1].clone();
-
-        provider.insert_block(data.genesis.clone(), None).unwrap();
-
-        assert_genesis_block(&provider, data.genesis);
-
-        provider.append_blocks_with_post_state(vec![block1.clone()], exec_res1.clone()).unwrap();
-
-        // get one block
-        let get = provider.get_block_and_execution_range(&chain_spec, 1..=1).unwrap();
-        assert_eq!(get, vec![(block1.clone(), exec_res1.clone())]);
-
-        // take one block
-        let take = provider.take_block_and_execution_range(&chain_spec, 1..=1).unwrap();
-        assert_eq!(take, vec![(block1.clone(), exec_res1.clone())]);
-        assert_genesis_block(&provider, genesis.clone());
-
-        // insert two blocks
-        let mut merged_state = exec_res1.clone();
-        merged_state.extend(exec_res2.clone());
-        provider
-            .append_blocks_with_post_state(
-                vec![block1.clone(), block2.clone()],
-                merged_state.clone(),
-            )
-            .unwrap();
-
-        // get second block
-        let get = provider.get_block_and_execution_range(&chain_spec, 2..=2).unwrap();
-        assert_eq!(get, vec![(block2.clone(), exec_res2.clone())]);
-
-        // get two blocks
-        let get = provider.get_block_and_execution_range(&chain_spec, 1..=2).unwrap();
-        assert_eq!(
-            get,
-            vec![(block1.clone(), exec_res1.clone()), (block2.clone(), exec_res2.clone())]
-        );
-
-        // take two blocks
-        let get = provider.take_block_and_execution_range(&chain_spec, 1..=2).unwrap();
-        assert_eq!(get, vec![(block1, exec_res1), (block2, exec_res2)]);
-
-        // assert genesis state
-        assert_genesis_block(&provider, genesis);
-    }
->>>>>>> 085a703d
 }