use reth_interfaces::{db::DatabaseError as DbError, provider::ProviderError};
use reth_primitives::{BlockHash, BlockNumber, H256};
use reth_trie::StateRootError;
use std::fmt::Debug;

#[cfg(test)]
mod test {
    use crate::{test_utils::blocks::*, ProviderFactory, TransactionsProvider};
    use reth_db::{
        mdbx::test_utils::create_test_rw_db,
        models::{storage_sharded_key::StorageShardedKey, ShardedKey},
        tables,
    };
    use reth_primitives::{ChainSpecBuilder, IntegerList, H160, MAINNET, U256};
    use std::sync::Arc;

    /* TODO test PostState
        #[test]
        fn insert_block_and_hashes_get_take() {
            let db = create_test_rw_db();

        // setup
        let chain_spec = ChainSpecBuilder::default()
            .chain(MAINNET.chain)
            .genesis(MAINNET.genesis.clone())
            .shanghai_activated()
            .build();

        let factory = ProviderFactory::new(db.as_ref(), Arc::new(chain_spec.clone()));
        let provider = factory.provider_rw().unwrap();

        let data = BlockChainTestData::default();
        let genesis = data.genesis.clone();
        let (block1, exec_res1) = data.blocks[0].clone();
        let (block2, exec_res2) = data.blocks[1].clone();

        let acc1_shard_key = ShardedKey::new(H160([0x60; 20]), u64::MAX);
        let acc2_shard_key = ShardedKey::new(H160([0x61; 20]), u64::MAX);
        let storage1_shard_key =
            StorageShardedKey::new(H160([0x60; 20]), U256::from(5).into(), u64::MAX);

        provider.insert_block(data.genesis.clone(), None).unwrap();

        assert_genesis_block(&provider, data.genesis);

        provider.append_blocks_with_post_state(vec![block1.clone()], exec_res1.clone()).unwrap();

        assert_eq!(
            provider.table::<tables::AccountHistory>().unwrap(),
            vec![
                (acc1_shard_key.clone(), IntegerList::new(vec![1]).unwrap()),
                (acc2_shard_key.clone(), IntegerList::new(vec![1]).unwrap())
            ]
        );
        assert_eq!(
            provider.table::<tables::StorageHistory>().unwrap(),
            vec![(storage1_shard_key.clone(), IntegerList::new(vec![1]).unwrap())]
        );

        // get one block
        let get = provider.get_block_and_execution_range(&chain_spec, 1..=1).unwrap();
        let get_block = get[0].0.clone();
        let get_state = get[0].1.clone();
        assert_eq!(get_block, block1);
        assert_eq!(get_state, exec_res1);

        // take one block
        let take = provider.take_block_and_execution_range(&chain_spec, 1..=1).unwrap();
        assert_eq!(take, vec![(block1.clone(), exec_res1.clone())]);
        assert_genesis_block(&provider, genesis.clone());

        // check if history is empty.
        assert_eq!(provider.table::<tables::AccountHistory>().unwrap(), vec![]);
        assert_eq!(provider.table::<tables::StorageHistory>().unwrap(), vec![]);

        provider.append_blocks_with_post_state(vec![block1.clone()], exec_res1.clone()).unwrap();
        provider.append_blocks_with_post_state(vec![block2.clone()], exec_res2.clone()).unwrap();

        // check history of two blocks
        assert_eq!(
            provider.table::<tables::AccountHistory>().unwrap(),
            vec![
                (acc1_shard_key, IntegerList::new(vec![1, 2]).unwrap()),
                (acc2_shard_key, IntegerList::new(vec![1]).unwrap())
            ]
        );
        assert_eq!(
            provider.table::<tables::StorageHistory>().unwrap(),
            vec![(storage1_shard_key, IntegerList::new(vec![1, 2]).unwrap())]
        );
        provider.commit().unwrap();

        // Check that transactions map onto blocks correctly.
        {
            let provider = factory.provider_rw().unwrap();
            assert_eq!(
                provider.transaction_block(0).unwrap(),
                Some(1),
                "Transaction 0 should be in block 1"
            );
            assert_eq!(
                provider.transaction_block(1).unwrap(),
                Some(2),
                "Transaction 1 should be in block 2"
            );
            assert_eq!(
                provider.transaction_block(2).unwrap(),
                None,
                "Transaction 0 should not exist"
            );
        }

        let provider = factory.provider_rw().unwrap();
        // get second block
        let get = provider.get_block_and_execution_range(&chain_spec, 2..=2).unwrap();
        assert_eq!(get, vec![(block2.clone(), exec_res2.clone())]);

        // get two blocks
        let get = provider.get_block_and_execution_range(&chain_spec, 1..=2).unwrap();
        assert_eq!(get[0].0, block1);
        assert_eq!(get[1].0, block2);
        assert_eq!(get[0].1, exec_res1);
        assert_eq!(get[1].1, exec_res2);

        // take two blocks
        let get = provider.take_block_and_execution_range(&chain_spec, 1..=2).unwrap();
        assert_eq!(get, vec![(block1, exec_res1), (block2, exec_res2)]);

        // assert genesis state
        assert_genesis_block(&provider, genesis);
    }

    #[test]
    fn insert_get_take_multiblocks() {
        let db = create_test_rw_db();

        // setup

        let chain_spec = Arc::new(
            ChainSpecBuilder::default()
                .chain(MAINNET.chain)
                .genesis(MAINNET.genesis.clone())
                .shanghai_activated()
                .build();

<<<<<<< HEAD
            let factory = ProviderFactory::new(db.as_ref(), Arc::new(chain_spec.clone()));
            let mut provider = factory.provider_rw().unwrap();
=======
        let factory = ProviderFactory::new(db.as_ref(), chain_spec.clone());
        let provider = factory.provider_rw().unwrap();
>>>>>>> bb57556a

            let data = BlockChainTestData::default();
            let genesis = data.genesis.clone();
            let (block1, exec_res1) = data.blocks[0].clone();
            let (block2, exec_res2) = data.blocks[1].clone();

        provider.insert_block(data.genesis.clone(), None).unwrap();

            insert_canonical_block(provider.tx_ref(), data.genesis.clone(), None).unwrap();

            assert_genesis_block(&provider, data.genesis);

            provider.append_blocks_with_post_state(vec![block1.clone()], exec_res1.clone()).unwrap();

            assert_eq!(
                provider.table::<tables::AccountHistory>().unwrap(),
                vec![
                    (acc1_shard_key.clone(), IntegerList::new(vec![1]).unwrap()),
                    (acc2_shard_key.clone(), IntegerList::new(vec![1]).unwrap())
                ]
            );
            assert_eq!(
                provider.table::<tables::StorageHistory>().unwrap(),
                vec![(storage1_shard_key.clone(), IntegerList::new(vec![1]).unwrap())]
            );

            // get one block
            let get = provider.get_block_and_execution_range(&chain_spec, 1..=1).unwrap();
            let get_block = get[0].0.clone();
            let get_state = get[0].1.clone();
            assert_eq!(get_block, block1);
            assert_eq!(get_state, exec_res1);

            // take one block
            let take = provider.take_block_and_execution_range(&chain_spec, 1..=1).unwrap();
            assert_eq!(take, vec![(block1.clone(), exec_res1.clone())]);
            assert_genesis_block(&provider, genesis.clone());

            // check if history is empty.
            assert_eq!(provider.table::<tables::AccountHistory>().unwrap(), vec![]);
            assert_eq!(provider.table::<tables::StorageHistory>().unwrap(), vec![]);

            provider.append_blocks_with_post_state(vec![block1.clone()], exec_res1.clone()).unwrap();
            provider.append_blocks_with_post_state(vec![block2.clone()], exec_res2.clone()).unwrap();

            // check history of two blocks
            assert_eq!(
                provider.table::<tables::AccountHistory>().unwrap(),
                vec![
                    (acc1_shard_key, IntegerList::new(vec![1, 2]).unwrap()),
                    (acc2_shard_key, IntegerList::new(vec![1]).unwrap())
                ]
            );
            assert_eq!(
                provider.table::<tables::StorageHistory>().unwrap(),
                vec![(storage1_shard_key, IntegerList::new(vec![1, 2]).unwrap())]
            );
            provider.commit().unwrap();

            // Check that transactions map onto blocks correctly.
            {
                let provider = factory.provider_rw().unwrap();
                assert_eq!(
                    provider.transaction_block(0).unwrap(),
                    Some(1),
                    "Transaction 0 should be in block 1"
                );
                assert_eq!(
                    provider.transaction_block(1).unwrap(),
                    Some(2),
                    "Transaction 1 should be in block 2"
                );
                assert_eq!(
                    provider.transaction_block(2).unwrap(),
                    None,
                    "Transaction 0 should not exist"
                );
            }

            let provider = factory.provider_rw().unwrap();
            // get second block
            let get = provider.get_block_and_execution_range(&chain_spec, 2..=2).unwrap();
            assert_eq!(get, vec![(block2.clone(), exec_res2.clone())]);

            // get two blocks
            let get = provider.get_block_and_execution_range(&chain_spec, 1..=2).unwrap();
            assert_eq!(get[0].0, block1);
            assert_eq!(get[1].0, block2);
            assert_eq!(get[0].1, exec_res1);
            assert_eq!(get[1].1, exec_res2);

            // take two blocks
            let get = provider.take_block_and_execution_range(&chain_spec, 1..=2).unwrap();
            assert_eq!(get, vec![(block1, exec_res1), (block2, exec_res2)]);

            // assert genesis state
            assert_genesis_block(&provider, genesis);
        }

        #[test]
        fn insert_get_take_multiblocks() {
            let db = create_test_rw_db();

            // setup

            let chain_spec = Arc::new(
                ChainSpecBuilder::default()
                    .chain(MAINNET.chain)
                    .genesis(MAINNET.genesis.clone())
                    .shanghai_activated()
                    .build(),
            );

            let factory = ProviderFactory::new(db.as_ref(), chain_spec.clone());
            let mut provider = factory.provider_rw().unwrap();

            let data = BlockChainTestData::default();
            let genesis = data.genesis.clone();
            let (block1, exec_res1) = data.blocks[0].clone();
            let (block2, exec_res2) = data.blocks[1].clone();

            insert_canonical_block(provider.tx_mut(), data.genesis.clone(), None).unwrap();

            assert_genesis_block(&provider, data.genesis);

            provider.append_blocks_with_post_state(vec![block1.clone()], exec_res1.clone()).unwrap();

            // get one block
            let get = provider.get_block_and_execution_range(&chain_spec, 1..=1).unwrap();
            assert_eq!(get, vec![(block1.clone(), exec_res1.clone())]);

            // take one block
            let take = provider.take_block_and_execution_range(&chain_spec, 1..=1).unwrap();
            assert_eq!(take, vec![(block1.clone(), exec_res1.clone())]);
            assert_genesis_block(&provider, genesis.clone());

            // insert two blocks
            let mut merged_state = exec_res1.clone();
            merged_state.extend(exec_res2.clone());
            provider
                .append_blocks_with_post_state(
                    vec![block1.clone(), block2.clone()],
                    merged_state.clone(),
                )
                .unwrap();

            // get second block
            let get = provider.get_block_and_execution_range(&chain_spec, 2..=2).unwrap();
            assert_eq!(get, vec![(block2.clone(), exec_res2.clone())]);

            // get two blocks
            let get = provider.get_block_and_execution_range(&chain_spec, 1..=2).unwrap();
            assert_eq!(
                get,
                vec![(block1.clone(), exec_res1.clone()), (block2.clone(), exec_res2.clone())]
            );

            // take two blocks
            let get = provider.take_block_and_execution_range(&chain_spec, 1..=2).unwrap();
            assert_eq!(get, vec![(block1, exec_res1), (block2, exec_res2)]);

            // assert genesis state
            assert_genesis_block(&provider, genesis);
        }

    */
}<|MERGE_RESOLUTION|>--- conflicted
+++ resolved
@@ -143,13 +143,8 @@
                 .shanghai_activated()
                 .build();
 
-<<<<<<< HEAD
-            let factory = ProviderFactory::new(db.as_ref(), Arc::new(chain_spec.clone()));
-            let mut provider = factory.provider_rw().unwrap();
-=======
         let factory = ProviderFactory::new(db.as_ref(), chain_spec.clone());
         let provider = factory.provider_rw().unwrap();
->>>>>>> bb57556a
 
             let data = BlockChainTestData::default();
             let genesis = data.genesis.clone();
