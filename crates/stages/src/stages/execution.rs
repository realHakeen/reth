use crate::{ExecInput, ExecOutput, Stage, StageError, UnwindInput, UnwindOutput};
use reth_db::{
    cursor::{DbCursorRO, DbCursorRW, DbDupCursorRO},
    database::Database,
    models::BlockNumberAddress,
    tables,
    transaction::{DbTx, DbTxMut},
};
use reth_interfaces::db::DatabaseError;
use reth_metrics::{
    metrics::{self, Gauge},
    Metrics,
};
use reth_primitives::{
    constants::MGAS_TO_GAS,
    stage::{
        CheckpointBlockRange, EntitiesCheckpoint, ExecutionCheckpoint, StageCheckpoint, StageId,
    },
    BlockNumber, Header, U256,
};
use reth_provider::{
<<<<<<< HEAD
    BlockProvider, DatabaseProviderRW, ExecutorFactory, HeaderProvider, LatestStateProviderRef,
    ProviderError,
=======
    post_state::PostState, BlockExecutor, BlockReader, DatabaseProviderRW, ExecutorFactory,
    HeaderProvider, LatestStateProviderRef, ProviderError,
>>>>>>> 085a703d
};
use std::{ops::RangeInclusive, time::Instant};
use tracing::*;

/// Execution stage metrics.
#[derive(Metrics)]
#[metrics(scope = "sync.execution")]
pub struct ExecutionStageMetrics {
    /// The total amount of gas processed (in millions)
    mgas_processed_total: Gauge,
}

/// The execution stage executes all transactions and
/// update history indexes.
///
/// Input tables:
/// - [tables::CanonicalHeaders] get next block to execute.
/// - [tables::Headers] get for revm environment variables.
/// - [tables::HeaderTD]
/// - [tables::BlockBodyIndices] to get tx number
/// - [tables::Transactions] to execute
///
/// For state access [LatestStateProviderRef] provides us latest state and history state
/// For latest most recent state [LatestStateProviderRef] would need (Used for execution Stage):
/// - [tables::PlainAccountState]
/// - [tables::Bytecodes]
/// - [tables::PlainStorageState]
///
/// Tables updated after state finishes execution:
/// - [tables::PlainAccountState]
/// - [tables::PlainStorageState]
/// - [tables::Bytecodes]
/// - [tables::AccountChangeSet]
/// - [tables::StorageChangeSet]
///
/// For unwinds we are accessing:
/// - [tables::BlockBodyIndices] get tx index to know what needs to be unwinded
/// - [tables::AccountHistory] to remove change set and apply old values to
/// - [tables::PlainAccountState] [tables::StorageHistory] to remove change set and apply old values
/// to [tables::PlainStorageState]
// false positive, we cannot derive it if !DB: Debug.
#[allow(missing_debug_implementations)]
pub struct ExecutionStage<EF: ExecutorFactory> {
    metrics: ExecutionStageMetrics,
    /// The stage's internal executor
    executor_factory: EF,
    /// The commit thresholds of the execution stage.
    thresholds: ExecutionStageThresholds,
}

impl<EF: ExecutorFactory> ExecutionStage<EF> {
    /// Create new execution stage with specified config.
    pub fn new(executor_factory: EF, thresholds: ExecutionStageThresholds) -> Self {
        trace!(target: "sync::stages::execution", max_blocks= thresholds.max_blocks, " Max blocks");
        Self { metrics: ExecutionStageMetrics::default(), executor_factory, thresholds }
    }

    /// Create an execution stage with the provided  executor factory.
    ///
    /// The commit threshold will be set to 10_000.
    pub fn new_with_factory(executor_factory: EF) -> Self {
        Self::new(executor_factory, ExecutionStageThresholds::default())
    }

    /// Execute the stage.
    pub fn execute_inner<DB: Database>(
        &self,
        provider: &mut DatabaseProviderRW<'_, &DB>,
        input: ExecInput,
    ) -> Result<ExecOutput, StageError> {
        if input.target_reached() {
            return Ok(ExecOutput::done(input.checkpoint()))
        }

        let start_block = input.next_block();
        let max_block = input.target();

        // Build executor
        let mut executor =
            self.executor_factory.with_sp(LatestStateProviderRef::new(provider.tx_ref()));

        // Progress tracking
        let mut stage_progress = start_block;
        let mut stage_checkpoint =
            execution_checkpoint(provider, start_block, max_block, input.checkpoint())?;

        // Execute block range
        debug!(target: "sync::stages::execution", start = start_block, end = max_block, "Executing range");
        for block_number in start_block..=max_block {
            let td = provider
                .header_td_by_number(block_number)?
                .ok_or_else(|| ProviderError::HeaderNotFound(block_number.into()))?;
            let block = provider
                .block_with_senders(block_number)?
                .ok_or_else(|| ProviderError::BlockNotFound(block_number.into()))?;

            // Configure the executor to use the current state.
            trace!(target: "sync::stages::execution", number = block_number, txs = block.body.len(), "Executing block");

            // Execute the block
            let (block, senders) = block.into_components();
            executor.execute_and_verify_receipt(&block, td, Some(senders)).map_err(|error| {
                StageError::ExecutionError { block: block.header.clone().seal_slow(), error }
            })?;

            // Gas metrics
            self.metrics
                .mgas_processed_total
                .increment(block.header.gas_used as f64 / MGAS_TO_GAS as f64);

            stage_progress = block_number;

            // TODO Write history periodically to free up memory
            // if self.thresholds.should_write_history(state.changeset_size_hint() as u64) {
            //     info!(target: "sync::stages::execution", ?block_number, "Writing history.");
            //     state.write_history_to_db(&**tx)?;
            //     info!(target: "sync::stages::execution", ?block_number, "Wrote history.");
            //     // gas_since_history_write = 0;
            // }
            stage_checkpoint.progress.processed += block.gas_used;

            // Check if we should commit now
            if self.thresholds.is_end_of_batch(block_number - start_block, 0) {
                break
            }
        }
        let state = executor.take_output_state();

        let start = Instant::now();
        // write output
        state.write_to_db(provider.tx_ref(), false)?;

        info!(target: "sync::stages::execution", took = ?start.elapsed(), "Wrote state");

        let done = stage_progress == max_block;
        Ok(ExecOutput {
            checkpoint: StageCheckpoint::new(stage_progress)
                .with_execution_stage_checkpoint(stage_checkpoint),
            done,
        })
    }
}

fn execution_checkpoint<DB: Database>(
    provider: &DatabaseProviderRW<'_, &DB>,
    start_block: BlockNumber,
    max_block: BlockNumber,
    checkpoint: StageCheckpoint,
) -> Result<ExecutionCheckpoint, DatabaseError> {
    Ok(match checkpoint.execution_stage_checkpoint() {
        // If checkpoint block range fully matches our range,
        // we take the previously used stage checkpoint as-is.
        Some(stage_checkpoint @ ExecutionCheckpoint { block_range, .. })
            if block_range == CheckpointBlockRange::from(start_block..=max_block) =>
        {
            stage_checkpoint
        }
        // If checkpoint block range precedes our range seamlessly, we take the previously used
        // stage checkpoint and add the amount of gas from our range to the checkpoint total.
        Some(ExecutionCheckpoint {
            block_range: CheckpointBlockRange { to, .. },
            progress: EntitiesCheckpoint { processed, total },
        }) if to == start_block - 1 => ExecutionCheckpoint {
            block_range: CheckpointBlockRange { from: start_block, to: max_block },
            progress: EntitiesCheckpoint {
                processed,
                total: total + calculate_gas_used_from_headers(provider, start_block..=max_block)?,
            },
        },
        // If checkpoint block range ends on the same block as our range, we take the previously
        // used stage checkpoint.
        Some(ExecutionCheckpoint { block_range: CheckpointBlockRange { to, .. }, progress })
            if to == max_block =>
        {
            ExecutionCheckpoint {
                block_range: CheckpointBlockRange { from: start_block, to: max_block },
                progress,
            }
        }
        // If there's any other non-empty checkpoint, we calculate the remaining amount of total gas
        // to be processed not including the checkpoint range.
        Some(ExecutionCheckpoint { progress: EntitiesCheckpoint { processed, .. }, .. }) => {
            let after_checkpoint_block_number =
                calculate_gas_used_from_headers(provider, checkpoint.block_number + 1..=max_block)?;

            ExecutionCheckpoint {
                block_range: CheckpointBlockRange { from: start_block, to: max_block },
                progress: EntitiesCheckpoint {
                    processed,
                    total: processed + after_checkpoint_block_number,
                },
            }
        }
        // Otherwise, we recalculate the whole stage checkpoint including the amount of gas
        // already processed, if there's any.
        _ => {
            let processed = calculate_gas_used_from_headers(provider, 0..=start_block - 1)?;

            ExecutionCheckpoint {
                block_range: CheckpointBlockRange { from: start_block, to: max_block },
                progress: EntitiesCheckpoint {
                    processed,
                    total: processed +
                        calculate_gas_used_from_headers(provider, start_block..=max_block)?,
                },
            }
        }
    })
}

fn calculate_gas_used_from_headers<DB: Database>(
    provider: &DatabaseProviderRW<'_, &DB>,
    range: RangeInclusive<BlockNumber>,
) -> Result<u64, DatabaseError> {
    let mut gas_total = 0;

    let start = Instant::now();
    for entry in provider.tx_ref().cursor_read::<tables::Headers>()?.walk_range(range.clone())? {
        let (_, Header { gas_used, .. }) = entry?;
        gas_total += gas_used;
    }

    let duration = start.elapsed();
    trace!(target: "sync::stages::execution", ?range, ?duration, "Time elapsed in calculate_gas_used_from_headers");

    Ok(gas_total)
}

/// The size of the stack used by the executor.
///
/// Ensure the size is aligned to 8 as this is usually more efficient.
///
/// Currently 64 megabytes.
const BIG_STACK_SIZE: usize = 64 * 1024 * 1024;

#[async_trait::async_trait]
impl<EF: ExecutorFactory, DB: Database> Stage<DB> for ExecutionStage<EF> {
    /// Return the id of the stage
    fn id(&self) -> StageId {
        StageId::Execution
    }

    /// Execute the stage
    async fn execute(
        &mut self,
        provider: &mut DatabaseProviderRW<'_, &DB>,
        input: ExecInput,
    ) -> Result<ExecOutput, StageError> {
        // For Ethereum transactions that reaches the max call depth (1024) revm can use more stack
        // space than what is allocated by default.
        //
        // To make sure we do not panic in this case, spawn a thread with a big stack allocated.
        //
        // A fix in revm is pending to give more insight into the stack size, which we can use later
        // to optimize revm or move data to the heap.
        //
        // See https://github.com/bluealloy/revm/issues/305
        std::thread::scope(|scope| {
            let handle = std::thread::Builder::new()
                .stack_size(BIG_STACK_SIZE)
                .spawn_scoped(scope, || {
                    // execute and store output to results
                    self.execute_inner(provider, input)
                })
                .expect("Expects that thread name is not null");
            handle.join().expect("Expects for thread to not panic")
        })
    }

    /// Unwind the stage.
    async fn unwind(
        &mut self,
        provider: &mut DatabaseProviderRW<'_, &DB>,
        input: UnwindInput,
    ) -> Result<UnwindOutput, StageError> {
        let tx = provider.tx_ref();
        // Acquire changeset cursors
        let mut account_changeset = tx.cursor_dup_write::<tables::AccountChangeSet>()?;
        let mut storage_changeset = tx.cursor_dup_write::<tables::StorageChangeSet>()?;

        let (range, unwind_to, _) =
            input.unwind_block_range_with_threshold(self.thresholds.max_blocks.unwrap_or(u64::MAX));

        if range.is_empty() {
            return Ok(UnwindOutput {
                checkpoint: input.checkpoint.with_block_number(input.unwind_to),
            })
        }

        // get all batches for account change
        // Check if walk and walk_dup would do the same thing
        let account_changeset_batch =
            account_changeset.walk_range(range.clone())?.collect::<Result<Vec<_>, _>>()?;

        // revert all changes to PlainState
        for (_, changeset) in account_changeset_batch.into_iter().rev() {
            if let Some(account_info) = changeset.info {
                tx.put::<tables::PlainAccountState>(changeset.address, account_info)?;
            } else {
                tx.delete::<tables::PlainAccountState>(changeset.address, None)?;
            }
        }

        // get all batches for storage change
        let storage_changeset_batch = storage_changeset
            .walk_range(BlockNumberAddress::range(range.clone()))?
            .collect::<Result<Vec<_>, _>>()?;

        // revert all changes to PlainStorage
        let mut plain_storage_cursor = tx.cursor_dup_write::<tables::PlainStorageState>()?;

        for (key, storage) in storage_changeset_batch.into_iter().rev() {
            let address = key.address();
            if let Some(v) = plain_storage_cursor.seek_by_key_subkey(address, storage.key)? {
                if v.key == storage.key {
                    plain_storage_cursor.delete_current()?;
                }
            }
            if storage.value != U256::ZERO {
                plain_storage_cursor.upsert(address, storage)?;
            }
        }

        // Discard unwinded changesets
        provider.unwind_table_by_num::<tables::AccountChangeSet>(unwind_to)?;

        let mut rev_storage_changeset_walker = storage_changeset.walk_back(None)?;
        while let Some((key, _)) = rev_storage_changeset_walker.next().transpose()? {
            if key.block_number() < *range.start() {
                break
            }
            // delete all changesets
            rev_storage_changeset_walker.delete_current()?;
        }

        // Look up the start index for the transaction range
        let first_tx_num = provider.block_body_indices(*range.start())?.first_tx_num();

        let mut stage_checkpoint = input.checkpoint.execution_stage_checkpoint();

        // Unwind all receipts for transactions in the block range
        let mut cursor = tx.cursor_write::<tables::Receipts>()?;
        let mut reverse_walker = cursor.walk_back(None)?;

        while let Some(Ok((tx_number, receipt))) = reverse_walker.next() {
            if tx_number < first_tx_num {
                break
            }
            reverse_walker.delete_current()?;

            if let Some(stage_checkpoint) = stage_checkpoint.as_mut() {
                stage_checkpoint.progress.processed -= receipt.cumulative_gas_used;
            }
        }

        let checkpoint = if let Some(stage_checkpoint) = stage_checkpoint {
            StageCheckpoint::new(unwind_to).with_execution_stage_checkpoint(stage_checkpoint)
        } else {
            StageCheckpoint::new(unwind_to)
        };

        Ok(UnwindOutput { checkpoint })
    }
}

/// The thresholds at which the execution stage writes state changes to the database.
///
/// If either of the thresholds (`max_blocks` and `max_changes`) are hit, then the execution stage
/// commits all pending changes to the database.
///
/// A third threshold, `max_changesets`, can be set to periodically write changesets to the
/// current database transaction, which frees up memory.
#[derive(Debug, Clone)]
pub struct ExecutionStageThresholds {
    /// The maximum number of blocks to process before the execution stage commits.
    pub max_blocks: Option<u64>,
    /// The maximum amount of state changes to keep in memory before the execution stage commits.
    pub max_changes: Option<u64>,
}

impl Default for ExecutionStageThresholds {
    fn default() -> Self {
        Self { max_blocks: Some(500_000), max_changes: Some(5_000_000) }
    }
}

impl ExecutionStageThresholds {
    /// Check if the batch thresholds have been hit.
    #[inline]
    pub fn is_end_of_batch(&self, blocks_processed: u64, changes_processed: u64) -> bool {
        blocks_processed >= self.max_blocks.unwrap_or(u64::MAX) ||
            changes_processed >= self.max_changes.unwrap_or(u64::MAX)
    }
}

#[cfg(test)]
mod tests {
    use super::*;
    use crate::test_utils::TestTransaction;
    use assert_matches::assert_matches;
    use reth_db::{
        mdbx::{test_utils::create_test_db, EnvKind, WriteMap},
        models::AccountBeforeTx,
    };
    use reth_primitives::{
        hex_literal::hex, keccak256, stage::StageUnitCheckpoint, Account, Bytecode,
        ChainSpecBuilder, SealedBlock, StorageEntry, H160, H256, MAINNET, U256,
    };
    use reth_provider::{AccountReader, BlockWriter, ProviderFactory, ReceiptProvider};
    use reth_revm::Factory;
    use reth_rlp::Decodable;
    use std::sync::Arc;

    fn stage() -> ExecutionStage<Factory> {
        let factory =
            Factory::new(Arc::new(ChainSpecBuilder::mainnet().berlin_activated().build()));
        ExecutionStage::new(
            factory,
            ExecutionStageThresholds { max_blocks: Some(100), max_changes: None },
        )
    }

    #[test]
    fn execution_checkpoint_matches() {
        let state_db = create_test_db::<WriteMap>(EnvKind::RW);
        let factory = ProviderFactory::new(state_db.as_ref(), MAINNET.clone());
        let tx = factory.provider_rw().unwrap();

        let previous_stage_checkpoint = ExecutionCheckpoint {
            block_range: CheckpointBlockRange { from: 0, to: 0 },
            progress: EntitiesCheckpoint { processed: 1, total: 2 },
        };
        let previous_checkpoint = StageCheckpoint {
            block_number: 0,
            stage_checkpoint: Some(StageUnitCheckpoint::Execution(previous_stage_checkpoint)),
        };

        let stage_checkpoint = execution_checkpoint(
            &tx,
            previous_stage_checkpoint.block_range.from,
            previous_stage_checkpoint.block_range.to,
            previous_checkpoint,
        );

        assert_eq!(stage_checkpoint, Ok(previous_stage_checkpoint));
    }

    #[test]
    fn execution_checkpoint_precedes() {
        let state_db = create_test_db::<WriteMap>(EnvKind::RW);
        let factory = ProviderFactory::new(state_db.as_ref(), MAINNET.clone());
        let provider = factory.provider_rw().unwrap();

        let mut genesis_rlp = hex!("f901faf901f5a00000000000000000000000000000000000000000000000000000000000000000a01dcc4de8dec75d7aab85b567b6ccd41ad312451b948a7413f0a142fd40d49347942adc25665018aa1fe0e6bc666dac8fc2697ff9baa045571b40ae66ca7480791bbb2887286e4e4c4b1b298b191c889d6959023a32eda056e81f171bcc55a6ff8345e692c0f86e5b48e01b996cadc001622fb5e363b421a056e81f171bcc55a6ff8345e692c0f86e5b48e01b996cadc001622fb5e363b421b901000000000000000000000000000000000000000000000000000000000000000000000000000000000000000000000000000000000000000000000000000000000000000000000000000000000000000000000000000000000000000000000000000000000000000000000000000000000000000000000000000000000000000000000000000000000000000000000000000000000000000000000000000000000000000000000000000000000000000000000000000000000000000000000000000000000000000000000000000000000000000000000000000000000000000000000000000000000000000000000000000000000000000000000000000000000083020000808502540be400808000a00000000000000000000000000000000000000000000000000000000000000000880000000000000000c0c0").as_slice();
        let genesis = SealedBlock::decode(&mut genesis_rlp).unwrap();
        let mut block_rlp = hex!("f90262f901f9a075c371ba45999d87f4542326910a11af515897aebce5265d3f6acd1f1161f82fa01dcc4de8dec75d7aab85b567b6ccd41ad312451b948a7413f0a142fd40d49347942adc25665018aa1fe0e6bc666dac8fc2697ff9baa098f2dcd87c8ae4083e7017a05456c14eea4b1db2032126e27b3b1563d57d7cc0a08151d548273f6683169524b66ca9fe338b9ce42bc3540046c828fd939ae23bcba03f4e5c2ec5b2170b711d97ee755c160457bb58d8daa338e835ec02ae6860bbabb901000000000000000000000000000000000000000000000000000000000000000000000000000000000000000000000000000000000000000000000000000000000000000000000000000000000000000000000000000000000000000000000000000000000000000000000000000000000000000000000000000000000000000000000000000000000000000000000000000000000000000000000000000000000000000000000000000000000000000000000000000000000000000000000000000000000000000000000000000000000000000000000000000000000000000000000000000000000000000000000000000000000000000000000000000000000083020000018502540be40082a8798203e800a00000000000000000000000000000000000000000000000000000000000000000880000000000000000f863f861800a8405f5e10094100000000000000000000000000000000000000080801ba07e09e26678ed4fac08a249ebe8ed680bf9051a5e14ad223e4b2b9d26e0208f37a05f6e3f188e3e6eab7d7d3b6568f5eac7d687b08d307d3154ccd8c87b4630509bc0").as_slice();
        let block = SealedBlock::decode(&mut block_rlp).unwrap();
        provider.insert_block(genesis, None).unwrap();
        provider.insert_block(block.clone(), None).unwrap();
        provider.commit().unwrap();

        let previous_stage_checkpoint = ExecutionCheckpoint {
            block_range: CheckpointBlockRange { from: 0, to: 0 },
            progress: EntitiesCheckpoint { processed: 1, total: 1 },
        };
        let previous_checkpoint = StageCheckpoint {
            block_number: 1,
            stage_checkpoint: Some(StageUnitCheckpoint::Execution(previous_stage_checkpoint)),
        };

        let provider = factory.provider_rw().unwrap();
        let stage_checkpoint = execution_checkpoint(&provider, 1, 1, previous_checkpoint);

        assert_matches!(stage_checkpoint, Ok(ExecutionCheckpoint {
            block_range: CheckpointBlockRange { from: 1, to: 1 },
            progress: EntitiesCheckpoint {
                processed,
                total
            }
        }) if processed == previous_stage_checkpoint.progress.processed &&
            total == previous_stage_checkpoint.progress.total + block.gas_used);
    }

    #[test]
    fn execution_checkpoint_recalculate_full_previous_some() {
        let state_db = create_test_db::<WriteMap>(EnvKind::RW);
        let factory = ProviderFactory::new(state_db.as_ref(), MAINNET.clone());
        let provider = factory.provider_rw().unwrap();

        let mut genesis_rlp = hex!("f901faf901f5a00000000000000000000000000000000000000000000000000000000000000000a01dcc4de8dec75d7aab85b567b6ccd41ad312451b948a7413f0a142fd40d49347942adc25665018aa1fe0e6bc666dac8fc2697ff9baa045571b40ae66ca7480791bbb2887286e4e4c4b1b298b191c889d6959023a32eda056e81f171bcc55a6ff8345e692c0f86e5b48e01b996cadc001622fb5e363b421a056e81f171bcc55a6ff8345e692c0f86e5b48e01b996cadc001622fb5e363b421b901000000000000000000000000000000000000000000000000000000000000000000000000000000000000000000000000000000000000000000000000000000000000000000000000000000000000000000000000000000000000000000000000000000000000000000000000000000000000000000000000000000000000000000000000000000000000000000000000000000000000000000000000000000000000000000000000000000000000000000000000000000000000000000000000000000000000000000000000000000000000000000000000000000000000000000000000000000000000000000000000000000000000000000000000000000000083020000808502540be400808000a00000000000000000000000000000000000000000000000000000000000000000880000000000000000c0c0").as_slice();
        let genesis = SealedBlock::decode(&mut genesis_rlp).unwrap();
        let mut block_rlp = hex!("f90262f901f9a075c371ba45999d87f4542326910a11af515897aebce5265d3f6acd1f1161f82fa01dcc4de8dec75d7aab85b567b6ccd41ad312451b948a7413f0a142fd40d49347942adc25665018aa1fe0e6bc666dac8fc2697ff9baa098f2dcd87c8ae4083e7017a05456c14eea4b1db2032126e27b3b1563d57d7cc0a08151d548273f6683169524b66ca9fe338b9ce42bc3540046c828fd939ae23bcba03f4e5c2ec5b2170b711d97ee755c160457bb58d8daa338e835ec02ae6860bbabb901000000000000000000000000000000000000000000000000000000000000000000000000000000000000000000000000000000000000000000000000000000000000000000000000000000000000000000000000000000000000000000000000000000000000000000000000000000000000000000000000000000000000000000000000000000000000000000000000000000000000000000000000000000000000000000000000000000000000000000000000000000000000000000000000000000000000000000000000000000000000000000000000000000000000000000000000000000000000000000000000000000000000000000000000000000000083020000018502540be40082a8798203e800a00000000000000000000000000000000000000000000000000000000000000000880000000000000000f863f861800a8405f5e10094100000000000000000000000000000000000000080801ba07e09e26678ed4fac08a249ebe8ed680bf9051a5e14ad223e4b2b9d26e0208f37a05f6e3f188e3e6eab7d7d3b6568f5eac7d687b08d307d3154ccd8c87b4630509bc0").as_slice();
        let block = SealedBlock::decode(&mut block_rlp).unwrap();
        provider.insert_block(genesis, None).unwrap();
        provider.insert_block(block.clone(), None).unwrap();
        provider.commit().unwrap();

        let previous_stage_checkpoint = ExecutionCheckpoint {
            block_range: CheckpointBlockRange { from: 0, to: 0 },
            progress: EntitiesCheckpoint { processed: 1, total: 1 },
        };
        let previous_checkpoint = StageCheckpoint {
            block_number: 1,
            stage_checkpoint: Some(StageUnitCheckpoint::Execution(previous_stage_checkpoint)),
        };

        let provider = factory.provider_rw().unwrap();
        let stage_checkpoint = execution_checkpoint(&provider, 1, 1, previous_checkpoint);

        assert_matches!(stage_checkpoint, Ok(ExecutionCheckpoint {
            block_range: CheckpointBlockRange { from: 1, to: 1 },
            progress: EntitiesCheckpoint {
                processed,
                total
            }
        }) if processed == previous_stage_checkpoint.progress.processed &&
            total == previous_stage_checkpoint.progress.total + block.gas_used);
    }

    #[test]
    fn execution_checkpoint_recalculate_full_previous_none() {
        let state_db = create_test_db::<WriteMap>(EnvKind::RW);
        let factory = ProviderFactory::new(state_db.as_ref(), MAINNET.clone());
        let provider = factory.provider_rw().unwrap();

        let mut genesis_rlp = hex!("f901faf901f5a00000000000000000000000000000000000000000000000000000000000000000a01dcc4de8dec75d7aab85b567b6ccd41ad312451b948a7413f0a142fd40d49347942adc25665018aa1fe0e6bc666dac8fc2697ff9baa045571b40ae66ca7480791bbb2887286e4e4c4b1b298b191c889d6959023a32eda056e81f171bcc55a6ff8345e692c0f86e5b48e01b996cadc001622fb5e363b421a056e81f171bcc55a6ff8345e692c0f86e5b48e01b996cadc001622fb5e363b421b901000000000000000000000000000000000000000000000000000000000000000000000000000000000000000000000000000000000000000000000000000000000000000000000000000000000000000000000000000000000000000000000000000000000000000000000000000000000000000000000000000000000000000000000000000000000000000000000000000000000000000000000000000000000000000000000000000000000000000000000000000000000000000000000000000000000000000000000000000000000000000000000000000000000000000000000000000000000000000000000000000000000000000000000000000000000083020000808502540be400808000a00000000000000000000000000000000000000000000000000000000000000000880000000000000000c0c0").as_slice();
        let genesis = SealedBlock::decode(&mut genesis_rlp).unwrap();
        let mut block_rlp = hex!("f90262f901f9a075c371ba45999d87f4542326910a11af515897aebce5265d3f6acd1f1161f82fa01dcc4de8dec75d7aab85b567b6ccd41ad312451b948a7413f0a142fd40d49347942adc25665018aa1fe0e6bc666dac8fc2697ff9baa098f2dcd87c8ae4083e7017a05456c14eea4b1db2032126e27b3b1563d57d7cc0a08151d548273f6683169524b66ca9fe338b9ce42bc3540046c828fd939ae23bcba03f4e5c2ec5b2170b711d97ee755c160457bb58d8daa338e835ec02ae6860bbabb901000000000000000000000000000000000000000000000000000000000000000000000000000000000000000000000000000000000000000000000000000000000000000000000000000000000000000000000000000000000000000000000000000000000000000000000000000000000000000000000000000000000000000000000000000000000000000000000000000000000000000000000000000000000000000000000000000000000000000000000000000000000000000000000000000000000000000000000000000000000000000000000000000000000000000000000000000000000000000000000000000000000000000000000000000000000083020000018502540be40082a8798203e800a00000000000000000000000000000000000000000000000000000000000000000880000000000000000f863f861800a8405f5e10094100000000000000000000000000000000000000080801ba07e09e26678ed4fac08a249ebe8ed680bf9051a5e14ad223e4b2b9d26e0208f37a05f6e3f188e3e6eab7d7d3b6568f5eac7d687b08d307d3154ccd8c87b4630509bc0").as_slice();
        let block = SealedBlock::decode(&mut block_rlp).unwrap();
        provider.insert_block(genesis, None).unwrap();
        provider.insert_block(block.clone(), None).unwrap();
        provider.commit().unwrap();

        let previous_checkpoint = StageCheckpoint { block_number: 1, stage_checkpoint: None };

        let provider = factory.provider_rw().unwrap();
        let stage_checkpoint = execution_checkpoint(&provider, 1, 1, previous_checkpoint);

        assert_matches!(stage_checkpoint, Ok(ExecutionCheckpoint {
            block_range: CheckpointBlockRange { from: 1, to: 1 },
            progress: EntitiesCheckpoint {
                processed: 0,
                total
            }
        }) if total == block.gas_used);
    }

    #[tokio::test]
    async fn sanity_execution_of_block() {
        // TODO cleanup the setup after https://github.com/paradigmxyz/reth/issues/332
        // is merged as it has similar framework
        let state_db = create_test_db::<WriteMap>(EnvKind::RW);
        let factory = ProviderFactory::new(state_db.as_ref(), MAINNET.clone());
        let provider = factory.provider_rw().unwrap();
        let input = ExecInput {
            target: Some(1),
            /// The progress of this stage the last time it was executed.
            checkpoint: None,
        };
        let mut genesis_rlp = hex!("f901faf901f5a00000000000000000000000000000000000000000000000000000000000000000a01dcc4de8dec75d7aab85b567b6ccd41ad312451b948a7413f0a142fd40d49347942adc25665018aa1fe0e6bc666dac8fc2697ff9baa045571b40ae66ca7480791bbb2887286e4e4c4b1b298b191c889d6959023a32eda056e81f171bcc55a6ff8345e692c0f86e5b48e01b996cadc001622fb5e363b421a056e81f171bcc55a6ff8345e692c0f86e5b48e01b996cadc001622fb5e363b421b901000000000000000000000000000000000000000000000000000000000000000000000000000000000000000000000000000000000000000000000000000000000000000000000000000000000000000000000000000000000000000000000000000000000000000000000000000000000000000000000000000000000000000000000000000000000000000000000000000000000000000000000000000000000000000000000000000000000000000000000000000000000000000000000000000000000000000000000000000000000000000000000000000000000000000000000000000000000000000000000000000000000000000000000000000000000083020000808502540be400808000a00000000000000000000000000000000000000000000000000000000000000000880000000000000000c0c0").as_slice();
        let genesis = SealedBlock::decode(&mut genesis_rlp).unwrap();
        let mut block_rlp = hex!("f90262f901f9a075c371ba45999d87f4542326910a11af515897aebce5265d3f6acd1f1161f82fa01dcc4de8dec75d7aab85b567b6ccd41ad312451b948a7413f0a142fd40d49347942adc25665018aa1fe0e6bc666dac8fc2697ff9baa098f2dcd87c8ae4083e7017a05456c14eea4b1db2032126e27b3b1563d57d7cc0a08151d548273f6683169524b66ca9fe338b9ce42bc3540046c828fd939ae23bcba03f4e5c2ec5b2170b711d97ee755c160457bb58d8daa338e835ec02ae6860bbabb901000000000000000000000000000000000000000000000000000000000000000000000000000000000000000000000000000000000000000000000000000000000000000000000000000000000000000000000000000000000000000000000000000000000000000000000000000000000000000000000000000000000000000000000000000000000000000000000000000000000000000000000000000000000000000000000000000000000000000000000000000000000000000000000000000000000000000000000000000000000000000000000000000000000000000000000000000000000000000000000000000000000000000000000000000000000083020000018502540be40082a8798203e800a00000000000000000000000000000000000000000000000000000000000000000880000000000000000f863f861800a8405f5e10094100000000000000000000000000000000000000080801ba07e09e26678ed4fac08a249ebe8ed680bf9051a5e14ad223e4b2b9d26e0208f37a05f6e3f188e3e6eab7d7d3b6568f5eac7d687b08d307d3154ccd8c87b4630509bc0").as_slice();
        let block = SealedBlock::decode(&mut block_rlp).unwrap();
        provider.insert_block(genesis, None).unwrap();
        provider.insert_block(block.clone(), None).unwrap();
        provider.commit().unwrap();

        // insert pre state
        let provider = factory.provider_rw().unwrap();
        let db_tx = provider.tx_ref();
        let acc1 = H160(hex!("1000000000000000000000000000000000000000"));
        let acc2 = H160(hex!("a94f5374fce5edbc8e2a8697c15331677e6ebf0b"));
        let code = hex!("5a465a905090036002900360015500");
        let balance = U256::from(0x3635c9adc5dea00000u128);
        let code_hash = keccak256(code);
        db_tx
            .put::<tables::PlainAccountState>(
                acc1,
                Account { nonce: 0, balance: U256::ZERO, bytecode_hash: Some(code_hash) },
            )
            .unwrap();
        db_tx
            .put::<tables::PlainAccountState>(
                acc2,
                Account { nonce: 0, balance, bytecode_hash: None },
            )
            .unwrap();
        db_tx.put::<tables::Bytecodes>(code_hash, Bytecode::new_raw(code.to_vec().into())).unwrap();
        provider.commit().unwrap();

        let mut provider = factory.provider_rw().unwrap();
        let mut execution_stage = stage();
        let output = execution_stage.execute(&mut provider, input).await.unwrap();
        provider.commit().unwrap();
        assert_matches!(output, ExecOutput {
            checkpoint: StageCheckpoint {
                block_number: 1,
                stage_checkpoint: Some(StageUnitCheckpoint::Execution(ExecutionCheckpoint {
                    block_range: CheckpointBlockRange {
                        from: 1,
                        to: 1,
                    },
                    progress: EntitiesCheckpoint {
                        processed,
                        total
                    }
                }))
            },
            done: true
        } if processed == total && total == block.gas_used);

        let provider = factory.provider().unwrap();

        // check post state
        let account1 = H160(hex!("1000000000000000000000000000000000000000"));
        let account1_info =
            Account { balance: U256::ZERO, nonce: 0x00, bytecode_hash: Some(code_hash) };
        let account2 = H160(hex!("2adc25665018aa1fe0e6bc666dac8fc2697ff9ba"));
        let account2_info = Account {
            balance: U256::from(0x1bc16d674ece94bau128),
            nonce: 0x00,
            bytecode_hash: None,
        };
        let account3 = H160(hex!("a94f5374fce5edbc8e2a8697c15331677e6ebf0b"));
        let account3_info = Account {
            balance: U256::from(0x3635c9adc5de996b46u128),
            nonce: 0x01,
            bytecode_hash: None,
        };

        // assert accounts
        assert_eq!(
            provider.basic_account(account1),
            Ok(Some(account1_info)),
            "Post changed of a account"
        );
        assert_eq!(
            provider.basic_account(account2),
            Ok(Some(account2_info)),
            "Post changed of a account"
        );
        assert_eq!(
            provider.basic_account(account3),
            Ok(Some(account3_info)),
            "Post changed of a account"
        );
        // assert storage
        // Get on dupsort would return only first value. This is good enough for this test.
        assert_eq!(
            provider.tx_ref().get::<tables::PlainStorageState>(account1),
            Ok(Some(StorageEntry { key: H256::from_low_u64_be(1), value: U256::from(2) })),
            "Post changed of a account"
        );
    }

    #[tokio::test]
    async fn sanity_execute_unwind() {
        // TODO cleanup the setup after https://github.com/paradigmxyz/reth/issues/332
        // is merged as it has similar framework

        let state_db = create_test_db::<WriteMap>(EnvKind::RW);
        let factory = ProviderFactory::new(state_db.as_ref(), MAINNET.clone());
        let provider = factory.provider_rw().unwrap();
        let input = ExecInput {
            target: Some(1),
            /// The progress of this stage the last time it was executed.
            checkpoint: None,
        };
        let mut genesis_rlp = hex!("f901faf901f5a00000000000000000000000000000000000000000000000000000000000000000a01dcc4de8dec75d7aab85b567b6ccd41ad312451b948a7413f0a142fd40d49347942adc25665018aa1fe0e6bc666dac8fc2697ff9baa045571b40ae66ca7480791bbb2887286e4e4c4b1b298b191c889d6959023a32eda056e81f171bcc55a6ff8345e692c0f86e5b48e01b996cadc001622fb5e363b421a056e81f171bcc55a6ff8345e692c0f86e5b48e01b996cadc001622fb5e363b421b901000000000000000000000000000000000000000000000000000000000000000000000000000000000000000000000000000000000000000000000000000000000000000000000000000000000000000000000000000000000000000000000000000000000000000000000000000000000000000000000000000000000000000000000000000000000000000000000000000000000000000000000000000000000000000000000000000000000000000000000000000000000000000000000000000000000000000000000000000000000000000000000000000000000000000000000000000000000000000000000000000000000000000000000000000000000083020000808502540be400808000a00000000000000000000000000000000000000000000000000000000000000000880000000000000000c0c0").as_slice();
        let genesis = SealedBlock::decode(&mut genesis_rlp).unwrap();
        let mut block_rlp = hex!("f90262f901f9a075c371ba45999d87f4542326910a11af515897aebce5265d3f6acd1f1161f82fa01dcc4de8dec75d7aab85b567b6ccd41ad312451b948a7413f0a142fd40d49347942adc25665018aa1fe0e6bc666dac8fc2697ff9baa098f2dcd87c8ae4083e7017a05456c14eea4b1db2032126e27b3b1563d57d7cc0a08151d548273f6683169524b66ca9fe338b9ce42bc3540046c828fd939ae23bcba03f4e5c2ec5b2170b711d97ee755c160457bb58d8daa338e835ec02ae6860bbabb901000000000000000000000000000000000000000000000000000000000000000000000000000000000000000000000000000000000000000000000000000000000000000000000000000000000000000000000000000000000000000000000000000000000000000000000000000000000000000000000000000000000000000000000000000000000000000000000000000000000000000000000000000000000000000000000000000000000000000000000000000000000000000000000000000000000000000000000000000000000000000000000000000000000000000000000000000000000000000000000000000000000000000000000000000000000083020000018502540be40082a8798203e800a00000000000000000000000000000000000000000000000000000000000000000880000000000000000f863f861800a8405f5e10094100000000000000000000000000000000000000080801ba07e09e26678ed4fac08a249ebe8ed680bf9051a5e14ad223e4b2b9d26e0208f37a05f6e3f188e3e6eab7d7d3b6568f5eac7d687b08d307d3154ccd8c87b4630509bc0").as_slice();
        let block = SealedBlock::decode(&mut block_rlp).unwrap();
        provider.insert_block(genesis, None).unwrap();
        provider.insert_block(block.clone(), None).unwrap();
        provider.commit().unwrap();

        // variables
        let code = hex!("5a465a905090036002900360015500");
        let balance = U256::from(0x3635c9adc5dea00000u128);
        let code_hash = keccak256(code);
        // pre state
        let provider = factory.provider_rw().unwrap();
        let db_tx = provider.tx_ref();
        let acc1 = H160(hex!("1000000000000000000000000000000000000000"));
        let acc1_info = Account { nonce: 0, balance: U256::ZERO, bytecode_hash: Some(code_hash) };
        let acc2 = H160(hex!("a94f5374fce5edbc8e2a8697c15331677e6ebf0b"));
        let acc2_info = Account { nonce: 0, balance, bytecode_hash: None };

        db_tx.put::<tables::PlainAccountState>(acc1, acc1_info).unwrap();
        db_tx.put::<tables::PlainAccountState>(acc2, acc2_info).unwrap();
        db_tx.put::<tables::Bytecodes>(code_hash, Bytecode::new_raw(code.to_vec().into())).unwrap();
        provider.commit().unwrap();

        // execute
        let mut provider = factory.provider_rw().unwrap();
        let mut execution_stage = stage();
        let result = execution_stage.execute(&mut provider, input).await.unwrap();
        provider.commit().unwrap();

        let mut provider = factory.provider_rw().unwrap();
        let mut stage = stage();
        let result = stage
            .unwind(
                &mut provider,
                UnwindInput { checkpoint: result.checkpoint, unwind_to: 0, bad_block: None },
            )
            .await
            .unwrap();

        assert_matches!(result, UnwindOutput {
            checkpoint: StageCheckpoint {
                block_number: 0,
                stage_checkpoint: Some(StageUnitCheckpoint::Execution(ExecutionCheckpoint {
                    block_range: CheckpointBlockRange {
                        from: 1,
                        to: 1,
                    },
                    progress: EntitiesCheckpoint {
                        processed: 0,
                        total
                    }
                }))
            }
        } if total == block.gas_used);

        // assert unwind stage
        assert_eq!(provider.basic_account(acc1), Ok(Some(acc1_info)), "Pre changed of a account");
        assert_eq!(provider.basic_account(acc2), Ok(Some(acc2_info)), "Post changed of a account");

        let miner_acc = H160(hex!("2adc25665018aa1fe0e6bc666dac8fc2697ff9ba"));
        assert_eq!(provider.basic_account(miner_acc), Ok(None), "Third account should be unwound");

        assert_eq!(provider.receipt(0), Ok(None), "First receipt should be unwound");
    }

    #[tokio::test]
    async fn test_selfdestruct() {
        let test_tx = TestTransaction::default();
        let factory = ProviderFactory::new(test_tx.tx.as_ref(), MAINNET.clone());
        let provider = factory.provider_rw().unwrap();
        let input = ExecInput {
            target: Some(1),
            /// The progress of this stage the last time it was executed.
            checkpoint: None,
        };
        let mut genesis_rlp = hex!("f901f8f901f3a00000000000000000000000000000000000000000000000000000000000000000a01dcc4de8dec75d7aab85b567b6ccd41ad312451b948a7413f0a142fd40d49347942adc25665018aa1fe0e6bc666dac8fc2697ff9baa0c9ceb8372c88cb461724d8d3d87e8b933f6fc5f679d4841800e662f4428ffd0da056e81f171bcc55a6ff8345e692c0f86e5b48e01b996cadc001622fb5e363b421a056e81f171bcc55a6ff8345e692c0f86e5b48e01b996cadc001622fb5e363b421b90100000000000000000000000000000000000000000000000000000000000000000000000000000000000000000000000000000000000000000000000000000000000000000000000000000000000000000000000000000000000000000000000000000000000000000000000000000000000000000000000000000000000000000000000000000000000000000000000000000000000000000000000000000000000000000000000000000000000000000000000000000000000000000000000000000000000000000000000000000000000000000000000000000000000000000000000000000000000000000000000000000000000000000000000000000000008302000080830f4240808000a00000000000000000000000000000000000000000000000000000000000000000880000000000000000c0c0").as_slice();
        let genesis = SealedBlock::decode(&mut genesis_rlp).unwrap();
        let mut block_rlp = hex!("f9025ff901f7a0c86e8cc0310ae7c531c758678ddbfd16fc51c8cef8cec650b032de9869e8b94fa01dcc4de8dec75d7aab85b567b6ccd41ad312451b948a7413f0a142fd40d49347942adc25665018aa1fe0e6bc666dac8fc2697ff9baa050554882fbbda2c2fd93fdc466db9946ea262a67f7a76cc169e714f105ab583da00967f09ef1dfed20c0eacfaa94d5cd4002eda3242ac47eae68972d07b106d192a0e3c8b47fbfc94667ef4cceb17e5cc21e3b1eebd442cebb27f07562b33836290db90100000000000000000000000000000000000000000000000000000000000000000000000000000000000000000000000000000000000000000000000000000000000000000000000000000000000000000000000000000000000000000000000000000000000000000000000000000000000000000000000000000000000000000000000000000000000000000000000000000000000000000000000000000000000000000000000000000000000000000000000000000000000000000000000000000000000000000000000000000000000000000000000000000000000000000000000000000000000000000000000000000000000000000000000000000000008302000001830f42408238108203e800a00000000000000000000000000000000000000000000000000000000000000000880000000000000000f862f860800a83061a8094095e7baea6a6c7c4c2dfeb977efac326af552d8780801ba072ed817487b84ba367d15d2f039b5fc5f087d0a8882fbdf73e8cb49357e1ce30a0403d800545b8fc544f92ce8124e2255f8c3c6af93f28243a120585d4c4c6a2a3c0").as_slice();
        let block = SealedBlock::decode(&mut block_rlp).unwrap();
        provider.insert_block(genesis, None).unwrap();
        provider.insert_block(block.clone(), None).unwrap();
        provider.commit().unwrap();

        // variables
        let caller_address = H160(hex!("a94f5374fce5edbc8e2a8697c15331677e6ebf0b"));
        let destroyed_address = H160(hex!("095e7baea6a6c7c4c2dfeb977efac326af552d87"));
        let beneficiary_address = H160(hex!("2adc25665018aa1fe0e6bc666dac8fc2697ff9ba"));

        let code = hex!("73095e7baea6a6c7c4c2dfeb977efac326af552d8731ff00");
        let balance = U256::from(0x0de0b6b3a7640000u64);
        let code_hash = keccak256(code);

        // pre state
        let caller_info = Account { nonce: 0, balance, bytecode_hash: None };
        let destroyed_info =
            Account { nonce: 0, balance: U256::ZERO, bytecode_hash: Some(code_hash) };

        // set account
        let provider = factory.provider_rw().unwrap();
        provider.tx_ref().put::<tables::PlainAccountState>(caller_address, caller_info).unwrap();
        provider
            .tx_ref()
            .put::<tables::PlainAccountState>(destroyed_address, destroyed_info)
            .unwrap();
        provider
            .tx_ref()
            .put::<tables::Bytecodes>(code_hash, Bytecode::new_raw(code.to_vec().into()))
            .unwrap();
        // set storage to check when account gets destroyed.
        provider
            .tx_ref()
            .put::<tables::PlainStorageState>(
                destroyed_address,
                StorageEntry { key: H256::zero(), value: U256::ZERO },
            )
            .unwrap();
        provider
            .tx_ref()
            .put::<tables::PlainStorageState>(
                destroyed_address,
                StorageEntry { key: H256::from_low_u64_be(1), value: U256::from(1u64) },
            )
            .unwrap();

        provider.commit().unwrap();

        // execute
        let mut provider = factory.provider_rw().unwrap();
        let mut execution_stage = stage();
        let _ = execution_stage.execute(&mut provider, input).await.unwrap();
        provider.commit().unwrap();

        // assert unwind stage
        let provider = factory.provider_rw().unwrap();
        assert_eq!(provider.basic_account(destroyed_address), Ok(None), "Account was destroyed");

        assert_eq!(
            provider.tx_ref().get::<tables::PlainStorageState>(destroyed_address),
            Ok(None),
            "There is storage for destroyed account"
        );
        // drops tx so that it returns write privilege to test_tx
        drop(provider);
        let plain_accounts = test_tx.table::<tables::PlainAccountState>().unwrap();
        let plain_storage = test_tx.table::<tables::PlainStorageState>().unwrap();

        assert_eq!(
            plain_accounts,
            vec![
                (
                    beneficiary_address,
                    Account {
                        nonce: 0,
                        balance: U256::from(0x1bc16d674eca30a0u64),
                        bytecode_hash: None
                    }
                ),
                (
                    caller_address,
                    Account {
                        nonce: 1,
                        balance: U256::from(0xde0b6b3a761cf60u64),
                        bytecode_hash: None
                    }
                )
            ]
        );
        assert!(plain_storage.is_empty());

        let account_changesets = test_tx.table::<tables::AccountChangeSet>().unwrap();
        let storage_changesets = test_tx.table::<tables::StorageChangeSet>().unwrap();

        assert_eq!(
            account_changesets,
            vec![
                (
                    block.number,
                    AccountBeforeTx { address: destroyed_address, info: Some(destroyed_info) },
                ),
                (block.number, AccountBeforeTx { address: beneficiary_address, info: None }),
                (
                    block.number,
                    AccountBeforeTx { address: caller_address, info: Some(caller_info) }
                ),
            ]
        );

        assert_eq!(
            storage_changesets,
            vec![
                (
                    (block.number, destroyed_address).into(),
                    StorageEntry { key: H256::zero(), value: U256::ZERO }
                ),
                (
                    (block.number, destroyed_address).into(),
                    StorageEntry { key: H256::from_low_u64_be(1), value: U256::from(1u64) }
                )
            ]
        );
    }
}<|MERGE_RESOLUTION|>--- conflicted
+++ resolved
@@ -19,13 +19,8 @@
     BlockNumber, Header, U256,
 };
 use reth_provider::{
-<<<<<<< HEAD
-    BlockProvider, DatabaseProviderRW, ExecutorFactory, HeaderProvider, LatestStateProviderRef,
-    ProviderError,
-=======
-    post_state::PostState, BlockExecutor, BlockReader, DatabaseProviderRW, ExecutorFactory,
-    HeaderProvider, LatestStateProviderRef, ProviderError,
->>>>>>> 085a703d
+    BlockExecutor, BlockReader, DatabaseProviderRW, ExecutorFactory, HeaderProvider,
+    LatestStateProviderRef, ProviderError,
 };
 use std::{ops::RangeInclusive, time::Instant};
 use tracing::*;
